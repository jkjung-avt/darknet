--- conflicted
+++ resolved
@@ -50,33 +50,18 @@
 
     l.state = (float*)xcalloc(l.hidden * l.batch * (l.steps + 1), sizeof(float));
 
-<<<<<<< HEAD
     l.input_layer = (layer*)xcalloc(1, sizeof(layer));
-    *(l.input_layer) = make_convolutional_layer(batch, steps, h, w, c, hidden_filters, groups, size, stride, dilation, pad, activation, batch_normalize, 0, xnor, 0, 0, 0, NULL);
-    l.input_layer->batch = batch;
-    if (l.workspace_size < l.input_layer->workspace_size) l.workspace_size = l.input_layer->workspace_size;
-
-    l.self_layer = (layer*)xcalloc(1, sizeof(layer));
-    *(l.self_layer) = make_convolutional_layer(batch, steps, h, w, hidden_filters, hidden_filters, groups, size, stride, dilation, pad, activation, batch_normalize, 0, xnor, 0, 0, 0, NULL);
-    l.self_layer->batch = batch;
-    if (l.workspace_size < l.self_layer->workspace_size) l.workspace_size = l.self_layer->workspace_size;
-
-    l.output_layer = (layer*)xcalloc(1, sizeof(layer));
-    *(l.output_layer) = make_convolutional_layer(batch, steps, h, w, hidden_filters, output_filters, groups, size, stride, dilation, pad, activation, batch_normalize, 0, xnor, 0, 0, 0, NULL);
-=======
-    l.input_layer = (layer*)calloc(1, sizeof(layer));
     *(l.input_layer) = make_convolutional_layer(batch, steps, h, w, c, hidden_filters, groups, size, stride, stride, dilation, pad, activation, batch_normalize, 0, xnor, 0, 0, 0, 0, NULL, 0, 0, train);
     l.input_layer->batch = batch;
     if (l.workspace_size < l.input_layer->workspace_size) l.workspace_size = l.input_layer->workspace_size;
 
-    l.self_layer = (layer*)calloc(1, sizeof(layer));
+    l.self_layer = (layer*)xcalloc(1, sizeof(layer));
     *(l.self_layer) = make_convolutional_layer(batch, steps, h, w, hidden_filters, hidden_filters, groups, size, stride, stride, dilation, pad, activation, batch_normalize, 0, xnor, 0, 0, 0, 0, NULL, 0, 0, train);
     l.self_layer->batch = batch;
     if (l.workspace_size < l.self_layer->workspace_size) l.workspace_size = l.self_layer->workspace_size;
 
-    l.output_layer = (layer*)calloc(1, sizeof(layer));
+    l.output_layer = (layer*)xcalloc(1, sizeof(layer));
     *(l.output_layer) = make_convolutional_layer(batch, steps, h, w, hidden_filters, output_filters, groups, size, stride, stride, dilation, pad, activation, batch_normalize, 0, xnor, 0, 0, 0, 0, NULL, 0, 0, train);
->>>>>>> e6250662
     l.output_layer->batch = batch;
     if (l.workspace_size < l.output_layer->workspace_size) l.workspace_size = l.output_layer->workspace_size;
 
