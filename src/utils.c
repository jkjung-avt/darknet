--- conflicted
+++ resolved
@@ -72,11 +72,7 @@
         map[n-1] = atoi(str);
         free(str);
     }
-<<<<<<< HEAD
-    fclose(file);
-=======
     if (file) fclose(file);
->>>>>>> e6250662
     return map;
 }
 
@@ -216,13 +212,9 @@
     }
     char *p;
     if(!(p = strstr(buffer, orig))){  // Is 'orig' even in 'str'?
-<<<<<<< HEAD
         if(str!=output) {
             strcpy(output,str);
         }
-=======
-        sprintf(output, "%s", buffer);
->>>>>>> e6250662
         free(buffer);
         return;
     }
@@ -259,20 +251,12 @@
         error("strdup failed");
     }
     char *p = strstr(buffer, orig);
-<<<<<<< HEAD
-    if (p && *(p+strlen(orig)) == '\0') {
-        *p = '\0';
-        sprintf(output, "%s%s%s", buffer, rep, p + strlen(orig));
-    } else if(str!=output) {
-        strcpy(output,str);
-=======
     int offset = (p - buffer);
     int chars_from_end = strlen(buffer) - offset;
     if (!p || chars_from_end != strlen(orig)) {  // Is 'orig' even in 'str' AND is 'orig' found at the end of 'str'?
         sprintf(output, "%s", buffer);
         free(buffer);
         return;
->>>>>>> e6250662
     }
     free(buffer);
 }
@@ -748,13 +732,8 @@
 int top_max_index(float *a, int n, int k)
 {
     if (n <= 0) return -1;
-<<<<<<< HEAD
     float *values = (float*)xcalloc(k, sizeof(float));
     int *indexes = (int*)xcalloc(k, sizeof(int));
-=======
-    float *values = (float*)calloc(k, sizeof(float));
-    int *indexes = (int*)calloc(k, sizeof(int));
->>>>>>> e6250662
     int i, j;
     for (i = 0; i < n; ++i) {
         for (j = 0; j < k; ++j) {
@@ -1026,6 +1005,7 @@
     return max_i;
 }
 
+
 // Absolute box from relative coordinate bounding box and image size
 boxabs box_to_boxabs(const box* b, const int img_w, const int img_h, const int bounds_check)
 {
